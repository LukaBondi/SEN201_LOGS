--- conflicted
+++ resolved
@@ -4,10 +4,6 @@
 
 Created 18/09/2025 10:57
 
-<<<<<<< HEAD
-Team B edited here
+
 
 New Last line.
-=======
-
->>>>>>> 3933883f
